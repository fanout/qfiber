/*
 * Copyright (C) 2013 Fanout, Inc.
 *
 * Permission is hereby granted, free of charge, to any person obtaining a
 * copy of this software and associated documentation files (the
 * "Software"), to deal in the Software without restriction, including
 * without limitation the rights to use, copy, modify, merge, publish,
 * distribute, sublicense, and/or sell copies of the Software, and to
 * permit persons to whom the Software is furnished to do so, subject to
 * the following conditions:
 *
 * The above copyright notice and this permission notice shall be included
 * in all copies or substantial portions of the Software.
 *
 * THE SOFTWARE IS PROVIDED "AS IS", WITHOUT WARRANTY OF ANY KIND, EXPRESS
 * OR IMPLIED, INCLUDING BUT NOT LIMITED TO THE WARRANTIES OF
 * MERCHANTABILITY, FITNESS FOR A PARTICULAR PURPOSE AND NONINFRINGEMENT.
 * IN NO EVENT SHALL THE AUTHORS OR COPYRIGHT HOLDERS BE LIABLE FOR ANY
 * CLAIM, DAMAGES OR OTHER LIABILITY, WHETHER IN AN ACTION OF CONTRACT,
 * TORT OR OTHERWISE, ARISING FROM, OUT OF OR IN CONNECTION WITH THE
 * SOFTWARE OR THE USE OR OTHER DEALINGS IN THE SOFTWARE.
 */

#include "qfiberzmqsocket.h"

#include <assert.h>
#include <QMutex>
#include <lthread.h>
#include <zmq.h>
#include "qfiberzmqcontext.h"

<<<<<<< HEAD
static int get_fd(void *sock)
{
	int fd;
	size_t opt_len = sizeof(fd);
	int ret = zmq_getsockopt(sock, ZMQ_FD, &fd, &opt_len);
	assert(ret == 0);
	return fd;
}

static bool get_rcvmore(void *sock)
{
	int more;
=======
static bool get_rcvmore(void *sock)
{
	qint64 more = 0;
>>>>>>> 733c401f
	size_t opt_len = sizeof(more);
	int ret = zmq_getsockopt(sock, ZMQ_RCVMORE, &more, &opt_len);
	assert(ret == 0);
	return more ? true : false;
}

static int get_events(void *sock)
{
	int events;
	size_t opt_len = sizeof(events);
	int ret = zmq_getsockopt(sock, ZMQ_EVENTS, &events, &opt_len);
	assert(ret == 0);
	return (int)events;
}

Q_GLOBAL_STATIC(QMutex, g_mutex)

namespace QFiber {

class Global
{
public:
	ZmqContext context;
	int refs;

	Global() :
			refs(0)
	{
	}
};

static Global *global = 0;

static ZmqContext *addGlobalContextRef()
{
	QMutexLocker locker(g_mutex());

	if(!global)
		global = new Global;

	++(global->refs);
	return &(global->context);
}

static void removeGlobalContextRef()
{
	QMutexLocker locker(g_mutex());

	assert(global);
	assert(global->refs > 0);

	--(global->refs);
	if(global->refs == 0)
	{
		delete global;
		global = 0;
	}
}

ZmqSocket::ZmqSocket(int ztype, ZmqContext *context)
{
	if(context)
	{
		usingGlobalContext_ = false;
		context_ = context;
	}
	else
	{
		usingGlobalContext_ = true;
		context_ = addGlobalContextRef();
	}

	sock_ = zmq_socket(context_->context(), ztype);
	fd_ = get_fd(sock_);
}

ZmqSocket::~ZmqSocket()
{
	zmq_close(sock_);

	if(usingGlobalContext_)
		removeGlobalContextRef();
}

void ZmqSocket::connect(const QString &spec)
{
	int ret = zmq_connect(sock_, spec.toUtf8().data());
	assert(ret == 0);
}

bool ZmqSocket::bind(const QString &spec)
{
	int ret = zmq_bind(sock_, spec.toUtf8().data());
	if(ret != 0)
		return false;

	return true;
}

ZmqMessage ZmqSocket::read()
{
	ZmqMessage in;

	while(true)
	{
		zmq_msg_t msg;
		int ret = zmq_msg_init(&msg);
		assert(ret == 0);
		while(true)
		{
<<<<<<< HEAD
			ret = zmq_msg_recv(&msg, sock_, ZMQ_NOBLOCK);
=======
			ret = zmq_msg_recv(&msg, sock_, ZMQ_DONTWAIT);
>>>>>>> 733c401f
			if(ret < 0 && errno == EAGAIN)
			{
				int flags = 0;
				while(!(flags & ZMQ_POLLIN))
				{
					lthread_wait_read(fd_, 0);
					flags = get_events(sock_);
				}
			}
			else
<<<<<<< HEAD
			{
				assert(ret == (int)zmq_msg_size(&msg));
=======
>>>>>>> 733c401f
				break;
		}
		QByteArray buf((const char *)zmq_msg_data(&msg), zmq_msg_size(&msg));
		ret = zmq_msg_close(&msg);
		assert(ret == 0);
		in += buf;
		if(!get_rcvmore(sock_))
			break;
	}

	return in;
}

void ZmqSocket::write(const ZmqMessage &message)
{
	for(int n = 0; n < message.count(); ++n)
	{
		const QByteArray &buf = message[n];
		zmq_msg_t msg;
		int ret = zmq_msg_init_size(&msg, buf.size());
		assert(ret == 0);
		memcpy(zmq_msg_data(&msg), buf.data(), buf.size());
		while(true)
		{
<<<<<<< HEAD
			ret = zmq_msg_send(&msg, sock_, ZMQ_NOBLOCK | (n + 1 < message.count() ? ZMQ_SNDMORE : 0));
=======
			ret = zmq_msg_send(&msg, sock_, ZMQ_DONTWAIT | (n + 1 < message.count() ? ZMQ_SNDMORE : 0));
>>>>>>> 733c401f
			if(ret < 0 && errno == EAGAIN)
			{
				int flags = 0;
				while(!(flags & ZMQ_POLLOUT))
				{
					lthread_wait_read(fd_, 0);
					flags = get_events(sock_);
				}
			}
			else
			{
				assert(ret == buf.size());
				break;
			}
		}
		ret = zmq_msg_close(&msg);
		assert(ret == 0);
	}
}

}<|MERGE_RESOLUTION|>--- conflicted
+++ resolved
@@ -29,7 +29,6 @@
 #include <zmq.h>
 #include "qfiberzmqcontext.h"
 
-<<<<<<< HEAD
 static int get_fd(void *sock)
 {
 	int fd;
@@ -42,11 +41,6 @@
 static bool get_rcvmore(void *sock)
 {
 	int more;
-=======
-static bool get_rcvmore(void *sock)
-{
-	qint64 more = 0;
->>>>>>> 733c401f
 	size_t opt_len = sizeof(more);
 	int ret = zmq_getsockopt(sock, ZMQ_RCVMORE, &more, &opt_len);
 	assert(ret == 0);
@@ -157,11 +151,7 @@
 		assert(ret == 0);
 		while(true)
 		{
-<<<<<<< HEAD
-			ret = zmq_msg_recv(&msg, sock_, ZMQ_NOBLOCK);
-=======
 			ret = zmq_msg_recv(&msg, sock_, ZMQ_DONTWAIT);
->>>>>>> 733c401f
 			if(ret < 0 && errno == EAGAIN)
 			{
 				int flags = 0;
@@ -172,12 +162,10 @@
 				}
 			}
 			else
-<<<<<<< HEAD
 			{
 				assert(ret == (int)zmq_msg_size(&msg));
-=======
->>>>>>> 733c401f
 				break;
+			}
 		}
 		QByteArray buf((const char *)zmq_msg_data(&msg), zmq_msg_size(&msg));
 		ret = zmq_msg_close(&msg);
@@ -201,11 +189,7 @@
 		memcpy(zmq_msg_data(&msg), buf.data(), buf.size());
 		while(true)
 		{
-<<<<<<< HEAD
-			ret = zmq_msg_send(&msg, sock_, ZMQ_NOBLOCK | (n + 1 < message.count() ? ZMQ_SNDMORE : 0));
-=======
 			ret = zmq_msg_send(&msg, sock_, ZMQ_DONTWAIT | (n + 1 < message.count() ? ZMQ_SNDMORE : 0));
->>>>>>> 733c401f
 			if(ret < 0 && errno == EAGAIN)
 			{
 				int flags = 0;
